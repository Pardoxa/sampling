use crate::*;
use rand::Rng;

#[cfg(feature = "serde_support")]
use serde::{Serialize, Deserialize};

#[derive(Debug, Clone, Copy, Eq, PartialEq)]
#[cfg_attr(feature = "serde_support", derive(Serialize, Deserialize))]
/// # Result of flipping a coin
pub enum CoinFlip {
    /// The result is Head
    Head,
    /// The result is Tail
    Tail
}

impl CoinFlip
{
    /// Turn Coin around, i.e., invert CoinFlip
    pub fn turn(&mut self) {
        *self = match self {
            CoinFlip::Head => CoinFlip::Tail,
            CoinFlip::Tail => CoinFlip::Head
        };
    }
}

#[derive(Clone, Debug)]
#[cfg_attr(feature = "serde_support", derive(Serialize, Deserialize))]
/// Result of markov Step
pub struct CoinFlipMove{
    previouse: CoinFlip,
    index: usize,
}

#[derive(Clone, Debug)]
#[cfg_attr(feature = "serde_support", derive(Serialize, Deserialize))]
/// # A sequence of Coin flips. Contains random Number generator
pub struct CoinFlipSequence<R> {
    rng: R,
    seq: Vec<CoinFlip>,
    /// You can ignore everything after here, it is just used for testing
    steps: usize,
    rejected: usize,
    accepted: usize,
    undo_count: usize
}


impl<R> CoinFlipSequence<R>
    where R: Rng,
{
    /// Create new coin flip sequence
    /// * length `n`
    /// * use `rng` as random number generator
    pub fn new(n: usize, mut rng: R) -> Self
    {
        let mut seq = Vec::with_capacity(n);
        seq.extend(
            (0..n).map(|_| {
                if rng.gen::<bool>() {
                    CoinFlip::Tail
                } else {
                    CoinFlip::Head
                }
            })
        );
        Self{
            rng,
            seq,
            steps:0,
            rejected: 0,
            accepted: 0,
            undo_count: 0
        }
    }
}


impl<R> CoinFlipSequence<R>
{
    /// Count how often `Head` occurs in the Coin flip sequence
    pub fn head_count(&self) -> usize
    {
        self.seq.iter()
            .filter(|&item| *item == CoinFlip::Head)
            .count()
    }

    /// * Calculate the head count, if a previouse head count of the ensemble and the 
    /// markov steps leading to the current state are known
    /// * `head_count` is updated
    /// * might **panic** if `step` was not the markov step leading from the ensemble with `head_count`
    /// to the current ensemble - if it does not panic, the result will be wrong
    pub fn update_head_count(&self, step: &CoinFlipMove, head_count: &mut usize)
    {
        match step.previouse {
            CoinFlip::Head => {
                *head_count -= 1;
            },
            CoinFlip::Tail => {
                *head_count += 1;
            }
        }
    }

    /// Count many times `Head` occured in a row
    /// * uses maximum value, i.e., for the sequence `HHTHHHT` it will return 3
    pub fn max_heads_in_a_row(&self) -> usize
    {
        let mut current_heads = 0;
        let mut max_heads = 0;
        for flip in self.seq.iter()
        {
            match flip {
                CoinFlip::Head => current_heads += 1,
                CoinFlip::Tail => {
                    max_heads = max_heads.max(current_heads);
                    current_heads = 0;
                }
            }
        }
        max_heads.max(current_heads)
    }
}

impl<R> MarkovChain<CoinFlipMove, ()> for CoinFlipSequence<R>
where R: Rng
{
    /// Perform a markov step
    fn m_step(&mut self) -> CoinFlipMove {
        // draw a random position
        let pos = self.rng.gen_range(0..self.seq.len());
        let previouse = self.seq[pos];
        // flip coin at that position
        self.seq[pos].turn();
        // information to restore the previouse state
        CoinFlipMove{
            previouse,
            index: pos
        }
    }

    /// # Only implemented for testcases
    /// Default implementation would suffice
    #[inline]
    fn m_steps(&mut self, count: usize, steps: &mut Vec<CoinFlipMove>) {
        self.steps += 1;
        steps.clear();
        steps.extend((0..count)
            .map(|_| self.m_step())
        );
    }

    /// # Only implemented for testcases
    /// Default implementation would suffice
    #[inline]
    fn m_steps_acc<Acc, AccFn>
    (
        &mut self,
        count: usize,
        steps: &mut Vec<CoinFlipMove>,
        acc: &mut Acc,
        mut acc_fn: AccFn
    )
    where AccFn: FnMut(&Self, &CoinFlipMove, &mut Acc)
    {
        self.steps += 1;
        steps.clear();
        steps.extend(
            (0..count)
                .map(|_| self.m_step_acc(acc, &mut acc_fn))
        );
    }

    fn undo_step(&mut self, step: &CoinFlipMove) {
        self.seq[step.index] = step.previouse;
    }

    #[inline]
    fn undo_step_quiet(&mut self, step: &CoinFlipMove) {
        self.undo_step(step);   
    }

    /// # Only implemented for testcases
    /// Default implementation would suffice
    fn undo_steps(&mut self, steps: &[CoinFlipMove], res: &mut Vec<()>) {
        self.undo_count += 1;
        res.clear();
        res.extend(
            steps.iter()
                .rev()
                .map(|step| self.undo_step(step))
        );
        assert_eq!(self.rejected, self.undo_count);
    }

    /// # Only implemented for testcases
    /// Default implementation would suffice
    fn undo_steps_quiet(&mut self, steps: &[CoinFlipMove]) {
        self.undo_count += 1;
        steps.iter()
            .rev()
            .for_each( |step| self.undo_step_quiet(step));
        assert_eq!(self.rejected, self.undo_count);
    }

    /// # Only implemented for testcases
    /// Default implementation would suffice
    fn steps_accepted(&mut self, _steps: &[CoinFlipMove])
    {
        self.accepted += 1;
        if self.accepted + self.rejected != self.steps{
            panic!("{} {} {}", self.steps, self.rejected, self.accepted)
        }
    }

    /// # Only implemented for testcases
    /// Default implementation would suffice
    fn steps_rejected(&mut self, _steps: &[CoinFlipMove])
    {
        self.rejected += 1;
        if self.accepted + self.rejected != self.steps{
            panic!("{} {} {}", self.steps, self.rejected, self.accepted)
        }

    }
}

impl<R> HasRng<R> for CoinFlipSequence<R>
    where R: Rng
{
    fn rng(&mut self) -> &mut R {
        &mut self.rng
    }

    fn swap_rng(&mut self, rng: &mut R) {
        std::mem::swap(&mut self.rng, rng);
    }
}

#[cfg(test)]
#[cfg(feature="replica_exchange")]
mod tests{
    use super::*;
    use rand::SeedableRng;
    use rayon::iter::{IntoParallelRefMutIterator, ParallelIterator};
    use statrs::distribution::{Binomial, Discrete};
    use rand_pcg::{Pcg64Mcg, Pcg64};
    use std::num::*;

    #[test]
    fn combine()
    {
        let n = 30;
        let intervals = 3;

        let hist1 = HistUsizeFast::new_inclusive(0, 2 * n / 3)
            .unwrap();

        let hist_list1 = hist1.overlapping_partition(intervals, 1).unwrap();

        let mut rng = Pcg64Mcg::seed_from_u64(384789);

        let ensemble1 = CoinFlipSequence::new
        (
            n,
            Pcg64::from_rng(&mut rng).unwrap()
        );

        let rewl_builder1 = RewlBuilder::from_ensemble(
            ensemble1,
            hist_list1,
            1,
            NonZeroUsize::new(1999).unwrap(),
            NonZeroUsize::new(2).unwrap(),
            0.000001
        ).unwrap();

        let rewl1 = rewl_builder1.greedy_build(|e| Some(e.head_count()));

        let ensemble2 = CoinFlipSequence::new(
            n,
            Pcg64::from_rng(rng).unwrap()
        );

        let hist2 = HistUsizeFast::new_inclusive(n / 3, n)
            .unwrap();

        let hist_list2 = hist2.overlapping_partition(intervals, 1).unwrap();


        let rewl_builder2 = RewlBuilder::from_ensemble(
            ensemble2,
            hist_list2,
            1,
            NonZeroUsize::new(1999).unwrap(),
            NonZeroUsize::new(2).unwrap(),
<<<<<<< HEAD
            0.000001
=======
            0.0000022
>>>>>>> a77eb41f
        ).unwrap();

        let mut rewl2 = rewl_builder2.greedy_build(|e| Some(e.head_count()));

        rewl2.simulate_until_convergence(|e| Some(e.head_count()));

        let mut rewl_slice = vec![rewl1, rewl2];
        rewl_slice.par_iter_mut()
            .for_each(|rewl| rewl.simulate_until_convergence(|e| Some(e.head_count())));
        

        rewl_slice.iter()
            .for_each(
                |r| 
                    {
                        r.walkers().iter()
                            .for_each(|w| println!("rewl replica_frac {}", w.replica_exchange_frac()));
                    }
                );
<<<<<<< HEAD
=======
        
>>>>>>> a77eb41f
        let steps: u64 = rewl_slice
                .iter()
                .flat_map(|r| 
                    r.walkers()
                        .iter()
                        .map(|w| w.step_count())
                ).sum();
        println!("Ges steps rewl {}", steps);

        let binomial = Binomial::new(0.5, n as u64).unwrap();

        let prob = rewl::merged_log_prob(&rewl_slice)
            .unwrap();
        let ln_prob_true: Vec<_> = (0..=n)
             .map(|k| binomial.ln_pmf(k as u64))
             .collect();
        
        let mut rees_slice: Vec<_> = rewl_slice.into_iter()
            .map(|r| r.into_rees())
            .collect();
<<<<<<< HEAD
        rees_slice.par_iter_mut()
            .for_each(|rees| rees.simulate_until_convergence(|e| Some(e.head_count()), |_,_, _|{}));

=======
        
        rees_slice
            .par_iter_mut() 
            .for_each(
                |rees| 
                rees.simulate_until_convergence(
                    |e| Some(e.head_count()), 
                    |_,_, _|{}
                )
            );
        
>>>>>>> a77eb41f
        let steps: u64 = rees_slice
            .iter()
            .flat_map(|r| 
                r.walkers()
                    .iter()
                    .map(|w| w.step_count())
            ).sum();
        println!("Ges steps rees {}", steps);

        let prob_rees = rees::merged_log_prob_rees(&rees_slice).unwrap();

        let mut max_ln_difference_rewl = f64::NEG_INFINITY;
        let mut max_difference_rewl = f64::NEG_INFINITY;
        let mut frac_difference_max_rewl = f64::NEG_INFINITY;
        let mut frac_difference_min_rewl = f64::INFINITY;
        let mut average_p_dif_rewl = 0.0;

        let mut max_ln_difference_rees = f64::NEG_INFINITY;
        let mut max_difference_rees = f64::NEG_INFINITY;
        let mut frac_difference_max_rees = f64::NEG_INFINITY;
        let mut frac_difference_min_rees = f64::INFINITY;

        let iter = prob.0.
            into_iter()
            .zip(prob_rees.0)
            .zip(ln_prob_true)
            .enumerate();

        for (index, ((val_sim1, val_sim2), val_true)) in iter
        {
            println!("{} {} {} {}", index, val_sim1, val_sim2, val_true);

            let val_real = val_true.exp();
            let val_simulation1 = val_sim1.exp();
            let val_simulation2 = val_sim2.exp();

            max_difference_rewl = f64::max((val_simulation1 - val_real).abs(), max_difference_rewl);
            max_ln_difference_rewl = f64::max(max_ln_difference_rewl, (val_sim1-val_true).abs());

            let frac = val_simulation1 / val_real;
            average_p_dif_rewl += (frac - 1.0).abs();
            frac_difference_max_rewl = frac_difference_max_rewl.max(frac);
            frac_difference_min_rewl = frac_difference_min_rewl.min(frac);

            max_difference_rees = f64::max((val_simulation2 - val_real).abs(), max_difference_rees);
            max_ln_difference_rees = f64::max(max_ln_difference_rees, (val_sim2-val_true).abs());

            let frac = val_simulation2 / val_real;
            frac_difference_max_rees = frac_difference_max_rees.max(frac);
            frac_difference_min_rees = frac_difference_min_rees.min(frac);
        }
        average_p_dif_rewl /= (n+1) as f64;

        println!("Average_p_dif {}", average_p_dif_rewl);

        println!("max_ln_difference rewl: {}", max_ln_difference_rewl);
        println!("max absolute difference rewl: {}", max_difference_rewl);
        println!("max frac rewl: {}", frac_difference_max_rewl);
        println!("min frac rewl: {}", frac_difference_min_rewl);

        println!("max_ln_difference rees: {}", max_ln_difference_rees);
        println!("max absolute difference rees: {}", max_difference_rees);
        println!("max frac rees: {}", frac_difference_max_rees);
        println!("min frac rees: {}", frac_difference_min_rees);

        assert!(max_difference_rewl < 0.0006);
        assert!(max_difference_rees < 0.0005);
        assert!(frac_difference_max_rewl - 1.0 < 0.02);
        assert!(frac_difference_max_rees - 1.0 < 0.02);
        assert!((frac_difference_min_rewl - 1.0).abs() < 0.018);
        assert!((frac_difference_min_rees - 1.0).abs() < 0.012);
    }

}<|MERGE_RESOLUTION|>--- conflicted
+++ resolved
@@ -296,11 +296,7 @@
             1,
             NonZeroUsize::new(1999).unwrap(),
             NonZeroUsize::new(2).unwrap(),
-<<<<<<< HEAD
-            0.000001
-=======
             0.0000022
->>>>>>> a77eb41f
         ).unwrap();
 
         let mut rewl2 = rewl_builder2.greedy_build(|e| Some(e.head_count()));
@@ -320,10 +316,7 @@
                             .for_each(|w| println!("rewl replica_frac {}", w.replica_exchange_frac()));
                     }
                 );
-<<<<<<< HEAD
-=======
-        
->>>>>>> a77eb41f
+
         let steps: u64 = rewl_slice
                 .iter()
                 .flat_map(|r| 
@@ -344,12 +337,7 @@
         let mut rees_slice: Vec<_> = rewl_slice.into_iter()
             .map(|r| r.into_rees())
             .collect();
-<<<<<<< HEAD
-        rees_slice.par_iter_mut()
-            .for_each(|rees| rees.simulate_until_convergence(|e| Some(e.head_count()), |_,_, _|{}));
-
-=======
-        
+
         rees_slice
             .par_iter_mut() 
             .for_each(
@@ -360,7 +348,6 @@
                 )
             );
         
->>>>>>> a77eb41f
         let steps: u64 = rees_slice
             .iter()
             .flat_map(|r| 
