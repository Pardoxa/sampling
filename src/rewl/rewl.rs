use{
    crate::{
        *,
        rewl::*,
<<<<<<< HEAD
        glue_helper::*,
=======
        rewl::replica_exchange,
        glue_helper::*
>>>>>>> a77eb41f
    },
    super::walker::replica_exchange,
    rayon::{iter::ParallelIterator, prelude::*},
    rand::{Rng, SeedableRng, prelude::SliceRandom},
    std::{num::NonZeroUsize, sync::*, cmp::*}
};

#[cfg(feature = "sweep_time_optimization")]
use std::cmp::Reverse;

#[cfg(feature = "serde_support")]
use serde::{Serialize, Deserialize};


/// Result of glueing. See [Glued]
pub type GluedResult<Hist, Energy> = Result<Glued<Hist, Energy>, HistErrors>;

/// # Efficient replica exchange Wang landau
/// * use this to quickly build your own parallel replica exchange wang landau simulation
/// ## Tipp
/// Use the short hand [`Rewl`](crate::Rewl)  
/// ## Citations
/// * the following paper were used to progamm this - you should cite them, if you use 
/// this library for a publication!
/// 
/// > Y. W. Li, T. Vogel, T. Wüst and D. P. Landau,
/// > “A new paradigm for petascale Monte Carlo simulation: Replica exchange Wang-Landau sampling,”
/// > J.&nbsp;Phys.: Conf.&nbsp;Ser. **510** 012012 (2014), DOI&nbsp;[10.1088/1742-6596/510/1/012012](https://doi.org/10.1088/1742-6596/510/1/012012)
///
/// > T. Vogel, Y. W. Li, T. Wüst and D. P. Landau,
/// > “Exploring new frontiers in statistical physics with a new, parallel Wang-Landau framework,”
/// > J.&nbsp;Phys.: Conf.&nbsp;Ser. **487** 012001 (2014), DOI&nbsp;[10.1088/1742-6596/487/1/012001](https://doi.org/10.1088/1742-6596/487/1/012001)
///
/// > T. Vogel, Y. W. Li, T. Wüst and D. P. Landau,
/// > “Scalable replica-exchange framework for Wang-Landau sampling,”
/// > Phys.&nbsp;Rev.&nbsp;E **90**: 023302 (2014), DOI&nbsp;[10.1103/PhysRevE.90.023302](https://doi.org/10.1103/PhysRevE.90.023302)
///
/// > R. E. Belardinelli and V. D. Pereyra,
/// > “Fast algorithm to calculate density of states,”
/// > Phys.&nbsp;Rev.&nbsp;E&nbsp;**75**: 046701 (2007), DOI&nbsp;[10.1103/PhysRevE.75.046701](https://doi.org/10.1103/PhysRevE.75.046701)
/// 
/// > F. Wang and D. P. Landau,
/// > “Efficient, multiple-range random walk algorithm to calculate the density of states,” 
/// > Phys.&nbsp;Rev.&nbsp;Lett.&nbsp;**86**, 2050–2053 (2001), DOI&nbsp;[10.1103/PhysRevLett.86.2050](https://doi.org/10.1103/PhysRevLett.86.2050)
#[derive(Debug)]
#[cfg_attr(feature = "serde_support", derive(Serialize, Deserialize))]
pub struct ReplicaExchangeWangLandau<Ensemble, R, Hist, Energy, S, Res>{
    pub(crate) chunk_size: NonZeroUsize,
    pub(crate) ensembles: Vec<RwLock<Ensemble>>,
    pub(crate) walker: Vec<RewlWalker<R, Hist, Energy, S, Res>>,
    pub(crate) log_f_threshold: f64,
    pub(crate) replica_exchange_mode: bool,
    pub(crate) roundtrip_halfes: Vec<usize>,
    pub(crate) last_extreme_interval_visited: Vec<ExtremeInterval>
}

impl<Ensemble, R, Hist, Energy, S, Res> GlueAble<Hist> for ReplicaExchangeWangLandau<Ensemble, R, Hist, Energy, S, Res>
where Hist: Clone
{

    fn push_glue_entry_ignoring(
        &self, 
        job: &mut GlueJob<Hist>,
        ignore_idx: &[usize]
    ) {

        job.round_trips
            .extend(self.roundtrip_iter());

        let (hists, probs) = self.get_log_prob_and_hists();

        self.walker
            .chunks(self.chunk_size.get())
            .zip(hists)
            .zip(probs)
            .enumerate()
            .filter_map(|(index, ((walker, hist), prob))|
                {
                    if ignore_idx.contains(&index){
                        None
                    } else {
                        Some(((walker, hist), prob))
                    }
                }
            )
            .for_each(
                |((walker, hist), prob)|
                {
                    let mut progress = f64::NEG_INFINITY;
                    let mut accepted = 0;
                    let mut rejected = 0;
                    let mut replica_exchanges = 0_u64;
                    let mut proposed_replica_exchanges = 0;
                    for w in walker{
                        let log_f = w.log_f();
                        if log_f > progress {
                            progress = log_f;
                        }
                        let r = w.rejected_markov_steps();
                        let a = w.step_count() - r;
                        rejected += r;
                        accepted += a;
                        replica_exchanges += w.replica_exchanges() as u64;
                        proposed_replica_exchanges += w.proposed_replica_exchanges();
                    }

                    let stats = IntervalSimStats{
                        sim_progress: SimProgress::LogF(progress),
                        interval_sim_type: SimulationType::REWL,
                        rejected_steps: rejected,
                        accepted_steps: accepted,
                        replica_exchanges: Some(replica_exchanges),
                        proposed_replica_exchanges: Some(proposed_replica_exchanges),
                        merged_over_walkers: self.chunk_size
                    };

                    job.collection.push(
                        GlueEntry{ 
                            hist: hist.clone(), 
                            prob, 
                            log_base: LogBase::BaseE, 
                            interval_stats: stats
                        }
                    );
                }
            )
    }
}

/// # Enum used internally
/// It will save if the corresponding interval is the leftest one, the rightes one
/// or none of that
#[derive(Debug, Clone, Copy)]
#[cfg_attr(feature = "serde_support", derive(Serialize, Deserialize))]
pub enum ExtremeInterval
{
    /// There is no interval that is "more left" then this one
    Left,
    /// There is no interval that is "more right" then this one
    Right,
    /// None of the above
    None
}

/// # Error types for threshold log_f
/// This enum gives you information on the error during the 
/// setting of a threshold
#[derive(Serialize, Deserialize, Debug, Clone, Copy)]
pub enum ThresholdErrors{
    /// No negative threshold value allowed
    Negative,
    /// The threshold cannot be subnormal
    NonNormal,
    /// The threshold is not allowed to be zero
    Zero,
}

/// Short for [`ReplicaExchangeWangLandau`](crate::rewl::ReplicaExchangeWangLandau), 
/// which you can look at for citations
pub type Rewl<Ensemble, R, Hist, Energy, S, Res> = ReplicaExchangeWangLandau<Ensemble, R, Hist, Energy, S, Res>;


impl<Ensemble, R, Hist, Energy, S, Res> Rewl<Ensemble, R, Hist, Energy, S, Res>
{
    /// # Read access to internal rewl walkers
    /// * each of these walkers independently samples an interval. 
    /// * see paper for more infos
    pub fn walkers(&self) -> &Vec<RewlWalker<R, Hist, Energy, S, Res>>
    {
        &self.walker
    }


    /// # Iterator over ensembles
    /// If you do not know what `RwLockReadGuard<'a, Ensemble>` is - do not worry.
    /// you can just pretend it is `&Ensemble` and everything should work out fine,
    /// since it implements [`Deref`](https://doc.rust-lang.org/std/ops/trait.Deref.html).
    /// Of cause, you can also take a look at [`RwLockReadGuard`](https://doc.rust-lang.org/std/sync/struct.RwLockReadGuard.html)
    pub fn ensemble_iter(&'_ self) -> impl Iterator<Item=RwLockReadGuard<'_, Ensemble>>
    {
        self.ensembles
            .iter()
            .map(|e| e.read().unwrap())
    }

    /// # read access to your ensembles
    /// * `None` if `index` out of range
    /// * If you do not know what `RwLockReadGuard<Ensemble>` is - do not worry.
    /// you can just pretend it is `&Ensemble` and everything will work out fine,
    /// since it implements [`Deref`](https://doc.rust-lang.org/std/ops/trait.Deref.html).
    /// Of cause, you can also take a look at [`RwLockReadGuard`](https://doc.rust-lang.org/std/sync/struct.RwLockReadGuard.html)
    pub fn get_ensemble(&self, index: usize) -> Option<RwLockReadGuard<Ensemble>>
    {
        self.ensembles
            .get(index)
            .map(|e| e.read().unwrap())
    }

    /// # Mutable iterator over ensembles
    /// * if possible, prefer [`ensemble_iter`](Self::ensemble_iter)
    /// ## Safety
    /// * it is assumed, that whatever you change has no effect on the 
    /// Markov Chain, the result of the energy function etc. 
    /// * might **panic** if a thread is poisened
    pub unsafe fn ensemble_iter_mut(&mut self) -> impl Iterator<Item=&mut Ensemble>
    {
        self.ensembles
            .iter_mut()
            .map(|item| item.get_mut().unwrap())
    }

    /// # mut access to your ensembles
    /// * if possible, prefer [`get_ensemble`](Self::get_ensemble)
    /// * None if `index` out of range
    /// ## Safety
    /// * it is assumed, that whatever you change has no effect on the 
    /// Markov Chain, the result of the energy function etc. 
    /// * might **panic** if a thread is poisened
    pub unsafe fn get_ensemble_mut(&mut self, index: usize) -> Option<&mut Ensemble>
    {
        self.ensembles
            .get_mut(index)
            .map(|e| e.get_mut().unwrap())
    }

    /// # Get the number of intervals present
    pub fn num_intervals(&self) -> NonZeroUsize
    {
        match NonZeroUsize::new(self.walker.len() / self.chunk_size.get())
        {
            Some(v) => v,
            None => unreachable!()
        }
    }

    /// Returns number of walkers per interval
    pub fn walkers_per_interval(&self) -> NonZeroUsize
    {
        self.chunk_size
    }

    /// # Change step size for markov chain of walkers
    /// * changes the step size used in the sweep
    /// * changes step size of all walkers in the nth interval
    /// * returns Err if index out of bounds, i.e., the requested interval does not exist
    /// * interval counting starts at 0, i.e., n=0 is the first interval
    #[allow(clippy::result_unit_err)]
    pub fn change_step_size_of_interval(&mut self, n: usize, step_size: usize) -> Result<(), ()>
    {
        let start = n * self.chunk_size.get();
        let end = start + self.chunk_size.get();
        if self.walker.len() < end {
            Err(())
        } else {
            let slice = &mut self.walker[start..start+self.chunk_size.get()];
            slice.iter_mut()
                .for_each(|entry| entry.step_size_change(step_size));
            Ok(())
        }
    }

    /// # Get step size for markov chain of walkers
    /// * returns `None` if index out of bounds, i.e., the requested interval does not exist
    /// * interval counting starts at 0, i.e., n=0 is the first interval
    pub fn get_step_size_of_interval(&self, n: usize) -> Option<usize>
    {
        let start = n * self.chunk_size.get();
        let end = start + self.chunk_size.get();

        if self.walker.len() < end {
            None
        } else {
            let slice = &self.walker[start..start+self.chunk_size.get()];
            let step_size = slice[0].step_size();
            slice[1..]
                .iter()
                .for_each(|w| 
                    assert_eq!(
                        step_size, w.step_size(), 
                        "Fatal Error encountered; ERRORCODE 0x9 - \
                        Sweep sizes of intervals do not match! \
                        This should be impossible! if you are using the latest version of the \
                        'sampling' library, please contact the library author via github by opening an \
                        issue! https://github.com/Pardoxa/sampling/issues"
                    )
                );
            Some(step_size)
        }
    }

    /// # Change sweep size for markov chain of walkers
    /// * changes the sweep size used in the sweep
    /// * changes sweep size of all walkers in the nth interval
    /// * returns Err if index out of bounds, i.e., the requested interval does not exist
    /// * interval counting starts at 0, i.e., n=0 is the first interval
    #[allow(clippy::result_unit_err)]
    pub fn change_sweep_size_of_interval(&mut self, n: usize, sweep_size: NonZeroUsize) -> Result<(), ()>
    {
        let start = n * self.chunk_size.get();
        let end = start + self.chunk_size.get();
        if self.walker.len() < end {
            Err(())
        } else {
            let slice = &mut self.walker[start..start+self.chunk_size.get()];
            slice.iter_mut()
                .for_each(|entry| entry.sweep_size_change(sweep_size));
            Ok(())
        }
    }

    /// # Get sweep size for markov chain of walkers
    /// * returns `None` if index out of bounds, i.e., the requested interval does not exist
    /// * interval counting starts at 0, i.e., n=0 is the first interval
    pub fn get_sweep_size_of_interval(&self, n: usize) -> Option<NonZeroUsize>
    {
        let start = n * self.chunk_size.get();
        let end = start + self.chunk_size.get();

        if self.walker.len() < end {
            None
        } else {
            let slice = &self.walker[start..start+self.chunk_size.get()];
            let sweep_size = slice[0].sweep_size();
            slice[1..]
                .iter()
                .for_each(|w| 
                    assert_eq!(
                        sweep_size, w.sweep_size(), 
                        "Fatal Error encountered; ERRORCODE 0xA - \
                        Sweep sizes of intervals do not match! \
                        This should be impossible! if you are using the latest version of the \
                        'sampling' library, please contact the library author via github by opening an \
                        issue! https://github.com/Pardoxa/sampling/issues"
                    )
                );
            Some(sweep_size)
        }
    }

    fn get_log_prob_and_hists(&self) -> (Vec<&Hist>, Vec<Vec<f64>>)
    {
        // get the log_probabilities - the walkers over the same intervals are merged
        let log_prob: Vec<_> = self.walker
            .chunks(self.chunk_size.get())
            .map(get_merged_walker_prob)
            .collect();

        let hists: Vec<_> = self.walker.iter()
            .step_by(self.chunk_size.get())
            .map(|w| w.hist())
            .collect();
        (hists, log_prob)
    }

    /// # Minimum of roundtrips
    ///
    /// Definition of roundtrip:
    /// If a walker is in the leftest interval, then in the rightest and then in the leftest again 
    /// (or the other way around) then this is counted as one roundtrip.
    /// 
    /// This will return the minimum of roundtrips
    pub fn min_roundtrips(&self) -> usize 
    {
        match self.roundtrip_iter().min()
        {
            Some(v) => v,
            None => unreachable!()
        }
    }

    /// # Maximum of roundtrips
    ///
    /// Definition of roundtrip:
    /// If a walker is in the leftest interval, then in the rightest and then in the leftest again 
    /// (or the other way around) then this is counted as one roundtrip.
    /// 
    /// This will return the maximum of roundtrips
    pub fn max_roundtrips(&self) -> usize 
    {
        match self.roundtrip_iter().max()
        {
            Some(v) => v,
            None => unreachable!()
        }
    }

    #[inline]
    /// # Roundtrips
    /// Definition of roundtrip:
    /// If a walker is in the leftest interval, then in the rightest and then in the leftest again 
    /// (or the other way around) then this is counted as one roundtrip.
    /// 
    /// This will return an iterator over the roundtrips
    pub fn roundtrip_iter(&'_ self) -> impl Iterator<Item=usize> + '_
    {
        self.roundtrip_halfes
            .iter()
            .map(|&r_h| r_h / 2)
    }

    /// returns largest value of factor log_f present in the walkers
    pub fn largest_log_f(&self) -> f64
    {
        self.walker
            .iter()
            .map(|w| w.log_f())
            .fold(std::f64::NEG_INFINITY, |acc, x| x.max(acc))

    }

    /// # Log_f factors of the walkers
    /// * the log_f's will be reduced towards 0 during the simulation
    pub fn log_f_vec(&self) -> Vec<f64>
    {
        self.walker
            .iter()
            .map(|w| w.log_f())
            .collect()
    }

    /// # change the threshold of log_f
    /// * it has to be a positive, normal number
    pub fn set_log_f_threshold(&mut self, new_threshold: f64) -> Result<f64, ThresholdErrors>
    {
        if !new_threshold.is_normal()
        {   
            Err(ThresholdErrors::NonNormal)
        } else if new_threshold < 0.0 {
            Err(ThresholdErrors::Negative)
        } else if new_threshold == 0.0 {
            Err(ThresholdErrors::Zero)
        } else{
            let old_threshold = self.log_f_threshold;
            self.log_f_threshold = new_threshold;
            Ok(old_threshold)
        }
    }

    /// # Is the simulation finished?
    /// checks if **all** walkers have factors `log_f`
    /// that are below the threshold you chose
    pub fn is_finished(&self) -> bool
    {
        self.walker
            .iter()
            .all(|w| w.log_f() < self.log_f_threshold)
    }

    /// # Results of the simulation
    /// 
    /// This is what we do the simulation for!
    /// 
    /// It uses derivative merging to give you a [Glued] which you can use to write
    /// the data into a file.
    /// The derivative merged is explained in [derivative_merged_log_prob_and_aligned](crate::rees::ReplicaExchangeEntropicSampling::derivative_merged_log_prob_and_aligned)
    ///
    /// ## Notes
    /// Fails if the internal histograms (intervals) do not align. Might fail if 
    /// there is no overlap between neighboring intervals 
    pub fn derivative_merged_log_prob_and_aligned(&self) -> Result<Glued<Hist, Energy>, HistErrors>
    where Hist: HistogramCombine + Histogram
    {
        let (hists, log_probs) = self.get_log_prob_and_hists();
        let mut res = derivative_merged_and_aligned(
            log_probs, &hists, LogBase::BaseE
        )?;
        let stats = self.get_glue_stats();
        res.set_stats(stats);
        Ok(res)
    }

    fn get_glue_stats(&self) -> GlueStats
    {
        let stats = self.walker
            .chunks(self.chunk_size.get())
            .map(
                |walker|
                {
                    let mut progress = f64::NEG_INFINITY;
                    let mut accepted = 0;
                    let mut rejected = 0;
                    let mut replica_exchanges = 0_u64;
                    let mut proposed_replica_exchanges = 0;
                    for w in walker{
                        let log_f = w.log_f();
                        if log_f > progress {
                            progress = log_f;
                        }
                        let r = w.rejected_markov_steps();
                        let a = w.step_count() - r;
                        rejected += r;
                        accepted += a;
                        replica_exchanges += w.replica_exchanges() as u64;
                        proposed_replica_exchanges += w.proposed_replica_exchanges();
                    }

                    IntervalSimStats{
                        sim_progress: SimProgress::LogF(progress),
                        interval_sim_type: SimulationType::REWL,
                        rejected_steps: rejected,
                        accepted_steps: accepted,
                        replica_exchanges: Some(replica_exchanges),
                        proposed_replica_exchanges: Some(proposed_replica_exchanges),
                        merged_over_walkers: self.chunk_size
                    }
                }
            ).collect();
        let roundtrips = self.roundtrip_iter().collect();
        GlueStats{
            roundtrips,
            interval_stats: stats
        }
    }

    /// # Results of the simulation
    /// 
    /// This is what we do the simulation for!
    /// 
    /// It uses average merging to give you a [Glued] which you can use to write
    /// the data into a file.
    /// The average merged is explained in  [average_merged_and_aligned](crate::glue::average_merged_and_aligned)
    ///
    /// ## Notes
    /// Fails if the internal histograms (intervals) do not align. Might fail if 
    /// there is no overlap between neighboring intervals 
    pub fn average_merged_log_probability_and_align(&self)-> Result<Glued<Hist, Energy>, HistErrors>
    where Hist: HistogramCombine + Histogram
    {
        let (hists, log_probs) = self.get_log_prob_and_hists();
        let mut res = average_merged_and_aligned(
            log_probs, 
            &hists, 
            LogBase::BaseE
        )?;
        let stats = self.get_glue_stats();
        res.set_stats(stats);
        Ok(res)
    }        

    /// # Get Ids
    /// This is an indicator that the replica exchange works.
    /// In the beginning, this will be a sorted vector, e.g. \[0,1,2,3,4\].
    /// Then it will show, where the ensemble, which the corresponding walkers currently work with,
    /// originated from. E.g. If the vector is \[3,1,0,2,4\], Then walker 0 has a
    /// ensemble originating from walker 3, the walker 1 is back to its original 
    /// ensemble, walker 2 has an ensemble originating form walker 0 and so on.
    pub fn get_id_vec(&self) -> Vec<usize>
    {
        self.walker
            .iter()
            .map(|w| w.id())
            .collect()
    }

    /// # read access to the internal histograms used by the walkers
    pub fn hists(&self) -> Vec<&Hist>
    {
        self.walker.iter()
            .map(|w| w.hist())
            .collect()
    }

    /// # read access to internal histogram
    /// * None if index out of range
    pub fn get_hist(&self, index: usize) -> Option<&Hist>
    {
        self.walker
            .get(index)
            .map(|w| w.hist())
    }

    /// # Convert into Rees
    /// This creates a Replica exchange entropic sampling simulation 
    /// from this Replica exchange wang landau simulation
    pub fn into_rees(self) -> Rees<(), Ensemble, R, Hist, Energy, S, Res>
    where Hist: Histogram
    {
        self.into()
    }

    /// # Convert into Rees
    /// * similar to [into_rees](`crate::rewl::Rewl::into_rees`), though now we can store extra information.
    /// The extra information can be anything, e.g., files in which 
    /// each walker should later write information every nth step or something 
    /// else entirely.
    /// 
    /// # important
    /// * The vector `extra` must be exactly as long as the walker slice and 
    /// each walker is assigned the corresponding entry from the vector `extra`
    /// * You can look at the walker slice with the [walkers](`crate::rewl::Rewl::walkers`) method
    #[allow(clippy::type_complexity, clippy::result_large_err)]
    pub fn into_rees_with_extra<Extra>(self, extra: Vec<Extra>) -> Result<Rees<Extra, Ensemble, R, Hist, Energy, S, Res>, (Self, Vec<Extra>)>
    where Hist: Histogram
    {
        if extra.len() != self.walker.len()
        {
            Err((self, extra))
        } else {
            let rewl_roundtrips: Vec<_> = self.roundtrip_iter().collect();
            let rees_roundtrip_halfes: Vec<_> = vec![0; rewl_roundtrips.len()];
            let rees_last_extreme_interval_visited: Vec<_> = vec![ExtremeInterval::None; rewl_roundtrips.len()];

            let mut walker = Vec::with_capacity(self.walker.len());
            walker.extend(
                self.walker
                    .into_iter()
                    .map(|w| w.into())
            );

            let mut rees = 
            Rees{
                walker,
                ensembles: self.ensembles,
                replica_exchange_mode: self.replica_exchange_mode,
                extra,
                chunk_size: self.chunk_size,
                rewl_roundtrips,
                rees_last_extreme_interval_visited,
                rees_roundtrip_halfes
            };
            rees.update_roundtrips();
            Ok(
                rees
            )
            
        }
    }
}


impl<Ensemble, R, Hist, Energy, S, Res> Rewl<Ensemble, R, Hist, Energy, S, Res> 
where R: Send + Sync + Rng + SeedableRng,
    Hist: Send + Sync + Histogram + HistogramVal<Energy>,
    Energy: Send + Sync + Clone,
    Ensemble: MarkovChain<S, Res>,
    Res: Send + Sync,
    S: Send + Sync
{


    /// # Perform the Replica exchange wang landau simulation
    /// * will simulate until **all** walkers have factors `log_f`
    /// that are below the threshold you chose
    pub fn simulate_until_convergence<F>(
        &mut self,
        energy_fn: F
    )
    where 
        Ensemble: Send + Sync,
        R: Send + Sync,
        F: Fn(&mut Ensemble) -> Option<Energy> + Copy + Send + Sync
    {
        while !self.is_finished()
        {
            self.sweep(energy_fn);
        }
    }

    /// # Perform the Replica exchange wang landau simulation
    /// * will simulate until **all** walkers have factors `log_f`
    /// that are below the threshold you chose **or**
    /// * until condition returns false
    pub fn simulate_while<F, C>(
        &mut self,
        energy_fn: F,
        mut condition: C
    )
    where 
        Ensemble: Send + Sync,
        R: Send + Sync,
        F: Fn(&mut Ensemble) -> Option<Energy> + Copy + Send + Sync,
        C: FnMut(&Self) -> bool
    {
        while !self.is_finished() && condition(self)
        {
            self.sweep(energy_fn);
        }
    }

    /// # Sanity check
    /// * checks if the stored (i.e., last) energy(s) of the system
    /// match with the result of energy_fn
    pub fn check_energy_fn<F>(
        &mut self,
        energy_fn: F
    )   -> bool
    where Energy: PartialEq,
    F: Fn(&mut Ensemble) -> Option<Energy> + Copy + Send + Sync,
    Ensemble: Sync + Send
    {
        let ensembles = self.ensembles.as_slice();
        self.walker
            .par_iter()
            .all(|w| w.check_energy_fn(ensembles, energy_fn))
    }

    /// # Sweep
    /// * Performs one sweep of the Replica exchange wang landau simulation
    /// * You can make a complete simulation, by repeatatly calling this method
    /// until `self.is_finished()` returns true
    pub fn sweep<F>(&mut self, energy_fn: F)
    where Ensemble: Send + Sync,
        R: Send + Sync,
        F: Fn(&mut Ensemble) -> Option<Energy> + Copy + Send + Sync
    {
        let slice = self.ensembles.as_slice();
        #[cfg(not(feature = "sweep_time_optimization"))]
        let walker = &mut self.walker;

        #[cfg(feature = "sweep_time_optimization")]
        let mut walker = 
        {
            let mut walker = Vec::with_capacity(self.walker.len());
            walker.extend(
                self.walker.iter_mut()
            );
            walker.par_sort_unstable_by_key(|w| Reverse(w.duration()));
            walker
        };


        walker
            .par_iter_mut()
            .for_each(|w| w.wang_landau_sweep(slice, energy_fn));

        
        self.walker
            .par_chunks_mut(self.chunk_size.get())
            .filter(|chunk| 
                {
                    chunk.iter()
                        .all(RewlWalker::all_bins_reached)
                }
            )
            .for_each(
                |chunk|
                {
                    chunk.iter_mut()
                        .for_each(RewlWalker::refine_f_reset_hist);
                    merge_walker_prob(chunk);
                }
            );

        // replica exchange
        if self.walkers_per_interval().get() > 1 {
            let exchange_m = self.replica_exchange_mode;
        
            self.walker
            .par_chunks_mut(self.chunk_size.get())
            .for_each(
                |chunk|
                {
                    let mut shuf = Vec::with_capacity(chunk.len());
                    if let Some((first, rest)) = chunk.split_first_mut(){
                        shuf.extend(
                            rest.iter_mut()
                        );
                        shuf.shuffle(&mut first.rng);
                        shuf.push(first);
                        let s = if exchange_m {
                            &mut shuf
                        } else {
                            &mut shuf[1..]
                        };
                        
                        s.chunks_exact_mut(2)
                            .for_each(
                                |c|
                                {
                                    let ptr = c.as_mut_ptr();
                                    unsafe{
                                        let a = &mut *ptr;
                                        let b = &mut *ptr.offset(1);
                                        replica_exchange(a, b);
                                    }
                                }
                            );
                    }
                }
            );
        }

        let walker_slice = if self.replica_exchange_mode 
        {
            &mut self.walker
        } else {
            &mut self.walker[self.chunk_size.get()..]
        };
        self.replica_exchange_mode = !self.replica_exchange_mode;

        let chunk_size = self.chunk_size;

        walker_slice
            .par_chunks_exact_mut(2 * self.chunk_size.get())
            .for_each(
                |walker_chunk|
                {
                    let (slice_a, slice_b) = walker_chunk.split_at_mut(chunk_size.get());
                    
                    let mut slice_b_shuffled: Vec<_> = slice_b.iter_mut().collect();
                    slice_b_shuffled.shuffle(&mut slice_a[0].rng);

                    for (walker_a, walker_b) in slice_a.iter_mut()
                        .zip(slice_b_shuffled.into_iter())
                    {
                        replica_exchange(walker_a, walker_b);
                    }
                }
            );

        self.update_roundtrips();
    }

    
    pub(crate) fn update_roundtrips(&mut self){
        if self.num_intervals().get() == 1 {
            return;
        }

        // check all walker that are currently in the first interval
        let mut chunk_iter = self.walker.chunks(self.chunk_size.get());
        let first_chunk = chunk_iter.next().unwrap();
        first_chunk.iter()
            .for_each(
                |walker|
                {
                    let id = walker.id();
                    let last_visited = match self.last_extreme_interval_visited.get_mut(id){
                        Some(last) => last,
                        None => unreachable!()
                    };

                    match last_visited {
                        ExtremeInterval::Right => {
                            *last_visited = ExtremeInterval::Left;
                            self.roundtrip_halfes[id] += 1;
                        },
                        ExtremeInterval::None => {
                            *last_visited = ExtremeInterval::Left;
                        },
                        _ => ()
                    }
                }
            );

        // check all walker that are currently in the last interval
        let last_chunk = match chunk_iter.last()
        {
            Some(chunk) => chunk,
            None => unreachable!()
        };

        last_chunk.iter()
            .for_each(
                |walker|
                {
                    let id = walker.id();
                    let last_visited = match self.last_extreme_interval_visited.get_mut(id){
                        Some(last) => last,
                        None => unreachable!()
                    };

                    match last_visited {
                        ExtremeInterval::Left => {
                            *last_visited = ExtremeInterval::Right;
                            self.roundtrip_halfes[id] += 1;
                        },
                        ExtremeInterval::None => {
                            *last_visited = ExtremeInterval::Right;
                        },
                        _ => ()
                    }
                }
            );

    }
}

/// # Merge probability density of multiple rewl simulations
/// * Will calculate the merged log (base 10) probability density. Also returns the corresponding histogram.
/// * If an interval has multiple walkers, their probability will be merged before all probabilities are aligned
/// * `rewls` does not need to be sorted in any way
/// ## Errors
/// * will return `HistErrors::EmptySlice` if the `rees` slice is empty
/// * will return other HistErrors if the intervals have no overlap
pub fn merged_log10_prob<Ensemble, R, Hist, Energy, S, Res>(rewls: &[Rewl<Ensemble, R, Hist, Energy, S, Res>]) -> Result<(Vec<f64>, Hist), HistErrors>
where Hist: Histogram + HistogramVal<Energy> + HistogramCombine + Send + Sync,
    Energy: PartialOrd
{
    let mut res = merged_log_prob(rewls)?;
    ln_to_log10(&mut res.0);
    Ok(res)
}

/// # Merge probability density of multiple rewl simulations
/// * Will calculate the merged log (base e) probability density. Also returns the corresponding histogram.
/// * If an interval has multiple walkers, their probability will be merged before all probabilities are aligned
/// * `rewls` does not need to be sorted in any way
/// ## Errors
/// * will return `HistErrors::EmptySlice` if the `rees` slice is empty
/// * will return other HistErrors if the intervals have no overlap
pub fn merged_log_prob<Ensemble, R, Hist, Energy, S, Res>(rewls: &[Rewl<Ensemble, R, Hist, Energy, S, Res>]) -> Result<(Vec<f64>, Hist), HistErrors>
where Hist: Histogram + HistogramVal<Energy> + HistogramCombine + Send + Sync,
    Energy: PartialOrd
{
    if rewls.is_empty() {
        return Err(HistErrors::EmptySlice);
    }
    let merged_prob = merged_probs(rewls);
    let container = combine_container(rewls, &merged_prob, true);
    let (merge_points, alignment, log_prob, e_hist) = align(&container)?;
    Ok(
        only_merged(
            merge_points,
            alignment,
            log_prob,
            e_hist
        )
    )
}


/// Helper to ignore specific intervals/walkers
pub(crate) fn ignore_fn<T>(container: &mut Vec<T>, ignore: &[usize])
{
    let mut ignore = ignore.to_vec();
    // sorting in reverse, to remove correct indices later on
    ignore.sort_unstable_by_key(|&e| Reverse(e));
    // remove duplicates
    ignore.dedup();
    // remove indices
    ignore.into_iter()
        .for_each(
            |i|
            {
                if i < container.len(){
                    let _ = container.remove(i);
                }
            }
        );
}


fn merged_probs<Ensemble, R, Hist, Energy, S, Res>
(
    rewls: &[Rewl<Ensemble, R, Hist, Energy, S, Res>]
) -> Vec<Vec<f64>>
{
    let merged_probs: Vec<_> = rewls.iter()
        .flat_map(
            |rewl|
            {
                rewl.walkers()
                    .chunks(rewl.walkers_per_interval().get())
                    .map(get_merged_walker_prob)
            }
        ).collect();
    merged_probs
}

fn combine_container<'a, Ensemble, R, Hist, Energy, S, Res>
(
    rewls: &'a [Rewl<Ensemble, R, Hist, Energy, S, Res>],
    log_probabilities: &'a [Vec<f64>],
    merged: bool
) ->  Vec<(&'a [f64], &'a Hist)>
where Hist: HistogramVal<Energy> + HistogramCombine,
    Energy: PartialOrd
{
    let mut step_by = NonZeroUsize::new(1).unwrap();
    let hists: Vec<_> = rewls.iter()
        .flat_map(
            |rewl|
            {
                if merged {
                    step_by = rewl.walkers_per_interval();
                }
                rewl.walkers()
                    .iter()
                    .step_by(step_by.get())
                    .map(|w| w.hist())
            }
        ).collect();

    assert_eq!(hists.len(), log_probabilities.len());

    let mut container: Vec<_> = log_probabilities
        .iter()
        .zip(hists)
        .map(|(prob, hist)| (prob.as_slice(), hist))
        .collect();

    container
        .sort_unstable_by(
            |a, b|
                {
                    a.1.first_border()
                        .partial_cmp(&b.1.first_border())
                        .unwrap_or(Ordering::Equal)
                }
            );
    container
<<<<<<< HEAD
}

/// # Results of the simulation
/// Used to merge the probability density functions calculated with 
/// different `REWL`.
/// 
/// This is what we do the simulation for!
/// 
/// It uses derivative merging to give you a `ReplicaGlued` which you can use to write
/// the data into a file.
/// The derivative merged is explained in [derivative_merged_log_prob_and_aligned](crate::rees::ReplicaExchangeEntropicSampling::derivative_merged_log_prob_and_aligned)
///
/// ## Notes
/// Fails if the internal histograms (intervals) do not align. Might fail if 
/// there is no overlap between neighboring intervals 
pub fn derivative_glue_and_align<Ensemble, R, Hist, Energy, S, Res>(
    rewls: &[Rewl<Ensemble, R, Hist, Energy, S, Res>]
) -> Result<ReplicaGlued<Hist>, HistErrors>
where Hist: Histogram + HistogramCombine + HistogramVal<Energy> + Send + Sync + IntervalOrder,
    Energy: PartialOrd
{
    derivative_glue_and_align_ignore(rewls, &[])
}

// TODO correct ordering before merging
/// TODO Documentation
/// # Results of the simulation
/// This is what we do the simulations for!
/// 
/// * similar to [log_probability_and_align](`crate::rewl::log_probability_and_align`)
/// * Now, however, we have a slice called `ignore`. It should contain the indices 
/// of all walkers, that should be ignored for the alignment and merging into the 
/// final probability density function. The indices do not need to be sorted, though
/// duplicates will be ignored and indices, which are out of bounds will also be ignored
pub fn derivative_glue_and_align_ignore<Ensemble, R, Hist, Energy, S, Res>(
    rewls: &[Rewl<Ensemble, R, Hist, Energy, S, Res>], 
    ignore: &[usize]
) -> Result<ReplicaGlued<Hist>, HistErrors>
where Hist: Histogram + HistogramCombine + HistogramVal<Energy> + Send + Sync + IntervalOrder,
    Energy: PartialOrd
{
    if rewls.is_empty(){
        return Err(HistErrors::EmptySlice);
    }

    let combined_probs_and_hists_iter = rewls.iter()
        .map(|rewl| rewl.get_log_prob_and_hists());

    let mut container: Vec<(&Hist, Vec<f64>)> = combined_probs_and_hists_iter
        .flat_map(
            |entry| 
            entry.0.into_iter().zip(entry.1)
        ).collect();

    container
        .sort_unstable_by(
            |s, o| 
                s.0.left_compare(o.0)
        );

    if !ignore.is_empty(){
        ignore_fn(&mut container, ignore);
    }

    let (hists, combined_probs) = container.into_iter().unzip();

    derivative_merged_and_aligned(
        combined_probs, hists, LogBase::BaseE
    )
=======
>>>>>>> a77eb41f
}<|MERGE_RESOLUTION|>--- conflicted
+++ resolved
@@ -2,12 +2,8 @@
     crate::{
         *,
         rewl::*,
-<<<<<<< HEAD
-        glue_helper::*,
-=======
         rewl::replica_exchange,
         glue_helper::*
->>>>>>> a77eb41f
     },
     super::walker::replica_exchange,
     rayon::{iter::ParallelIterator, prelude::*},
@@ -1010,76 +1006,4 @@
                 }
             );
     container
-<<<<<<< HEAD
-}
-
-/// # Results of the simulation
-/// Used to merge the probability density functions calculated with 
-/// different `REWL`.
-/// 
-/// This is what we do the simulation for!
-/// 
-/// It uses derivative merging to give you a `ReplicaGlued` which you can use to write
-/// the data into a file.
-/// The derivative merged is explained in [derivative_merged_log_prob_and_aligned](crate::rees::ReplicaExchangeEntropicSampling::derivative_merged_log_prob_and_aligned)
-///
-/// ## Notes
-/// Fails if the internal histograms (intervals) do not align. Might fail if 
-/// there is no overlap between neighboring intervals 
-pub fn derivative_glue_and_align<Ensemble, R, Hist, Energy, S, Res>(
-    rewls: &[Rewl<Ensemble, R, Hist, Energy, S, Res>]
-) -> Result<ReplicaGlued<Hist>, HistErrors>
-where Hist: Histogram + HistogramCombine + HistogramVal<Energy> + Send + Sync + IntervalOrder,
-    Energy: PartialOrd
-{
-    derivative_glue_and_align_ignore(rewls, &[])
-}
-
-// TODO correct ordering before merging
-/// TODO Documentation
-/// # Results of the simulation
-/// This is what we do the simulations for!
-/// 
-/// * similar to [log_probability_and_align](`crate::rewl::log_probability_and_align`)
-/// * Now, however, we have a slice called `ignore`. It should contain the indices 
-/// of all walkers, that should be ignored for the alignment and merging into the 
-/// final probability density function. The indices do not need to be sorted, though
-/// duplicates will be ignored and indices, which are out of bounds will also be ignored
-pub fn derivative_glue_and_align_ignore<Ensemble, R, Hist, Energy, S, Res>(
-    rewls: &[Rewl<Ensemble, R, Hist, Energy, S, Res>], 
-    ignore: &[usize]
-) -> Result<ReplicaGlued<Hist>, HistErrors>
-where Hist: Histogram + HistogramCombine + HistogramVal<Energy> + Send + Sync + IntervalOrder,
-    Energy: PartialOrd
-{
-    if rewls.is_empty(){
-        return Err(HistErrors::EmptySlice);
-    }
-
-    let combined_probs_and_hists_iter = rewls.iter()
-        .map(|rewl| rewl.get_log_prob_and_hists());
-
-    let mut container: Vec<(&Hist, Vec<f64>)> = combined_probs_and_hists_iter
-        .flat_map(
-            |entry| 
-            entry.0.into_iter().zip(entry.1)
-        ).collect();
-
-    container
-        .sort_unstable_by(
-            |s, o| 
-                s.0.left_compare(o.0)
-        );
-
-    if !ignore.is_empty(){
-        ignore_fn(&mut container, ignore);
-    }
-
-    let (hists, combined_probs) = container.into_iter().unzip();
-
-    derivative_merged_and_aligned(
-        combined_probs, hists, LogBase::BaseE
-    )
-=======
->>>>>>> a77eb41f
 }