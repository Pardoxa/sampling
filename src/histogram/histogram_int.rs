--- conflicted
+++ resolved
@@ -163,10 +163,6 @@
     }
 }
 
-<<<<<<< HEAD
-
-=======
->>>>>>> a77eb41f
 
 impl<T> HistogramInt<T> 
 where T: PartialOrd + ToPrimitive + FromPrimitive + CheckedAdd + One + HasUnsignedVersion + Bounded
