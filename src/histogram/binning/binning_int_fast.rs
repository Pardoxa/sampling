use std::{
    ops::{RangeInclusive, Shl},
    borrow::Borrow
};
use paste::paste;
use super::{
    Binning,
    HasUnsignedVersion,
    to_u,
    from_u,
    Bin,
    HistogramPartition,
    HistErrors
};

#[cfg(feature = "serde_support")]
use serde::{Serialize, Deserialize};

/// Generic binning meant for any integer type
#[derive(Debug, Clone, Copy, PartialEq, Eq, PartialOrd, Ord)]
#[cfg_attr(feature = "serde_support", derive(Serialize, Deserialize))]
pub struct FastSingleIntBinning<T>{
    /// left bin border, inclusive
    start: T,
    /// right bin border, inclusive
    end_inclusive: T
}


macro_rules! impl_binning {
    (
        $t:ty
    ) => {
        paste::item! {
            fn [< checked_mul_div_ $t >] (
                mut a: <$t as HasUnsignedVersion>::Unsigned, 
                mut b: <$t as HasUnsignedVersion>::Unsigned,
                denominator: <$t as HasUnsignedVersion>::Unsigned
            ) -> Option<<$t as HasUnsignedVersion>::Unsigned>
            {
                println!("");
                if let Some(val) = a.checked_mul(b){
                    return Some(val / denominator);
                }
                if a < b {
                    std::mem::swap(&mut a, &mut b);
                }
                // a >= b is now true
                let mut sum_rest = 0;
                if a >= denominator{
                    sum_rest += a / denominator;
                    a %= denominator;
                }
                println!("sum_rest {sum_rest} a: {a} b: {b} denominator {denominator}");
                let (overflows, rest) = paste::item! { [< overflow_counting_mul_ $t >] }(a, b);
                // (overflows * (num + 1) + rest) / denominator;
                // -> overflows * (num / denominator + 1/ denominator) + rest / denominator
                let mut num_den = <$t as HasUnsignedVersion>::Unsigned::MAX / denominator;
                let mut num_res = <$t as HasUnsignedVersion>::Unsigned::MAX % denominator;
                let num_res_p1 = num_res.checked_add(1)?;
                println!("here 1");
                num_den = num_den.checked_add(num_res_p1 / denominator)?;
                println!("here 2");
                num_res = num_res_p1 % denominator;
                println!("here 3");
                num_den = num_den.checked_mul(overflows)?;
                println!("here 4 num_den {num_den} overflows {overflows} num_res");
                let (new_overflows, res) = paste::item! { [< overflow_counting_mul_ $t >] }(num_res, overflows);
                num_res = res;
                // ich muss den overflow noch irgendwie einbeziehen -> new_overflow / denominator…
                // in der zeile hier drunter ist wahrscheinlich noch der wurm drin
                let overflow_rest = ((<$t as HasUnsignedVersion>::Unsigned::MAX % denominator) + 1) / denominator;
                num_den += new_overflows.checked_mul((<$t as HasUnsignedVersion>::Unsigned::MAX / denominator))?;
                num_den += overflow_rest;
                println!("here 5");
                num_den = num_den.checked_add(num_res / denominator)?;
                println!("here 6");
                num_res %= denominator;
                println!("here 7");
                num_res = num_res.checked_add(rest)?;
                println!("here 8");
                let result = num_den.checked_add(num_res / denominator)?;
                println!("result: {result}");
                result.checked_add(sum_rest.checked_mul(b)?)

            }
        }

        paste::item! {
            fn [< overflow_counting_mul_ $t >] (
                a: <$t as HasUnsignedVersion>::Unsigned, 
                b: <$t as HasUnsignedVersion>::Unsigned
            )  
                -> (<$t as HasUnsignedVersion>::Unsigned, <$t as HasUnsignedVersion>::Unsigned)
            {
                if let Some(res) = a.checked_mul(b)
                {
                    (0, res)
                } else{
                    #[inline]
                    fn check_bit_at(input: <$t as HasUnsignedVersion>::Unsigned, bit: <$t as HasUnsignedVersion>::Unsigned) -> bool {
                    
                        input & bit != 0

                    }
                    let mut bit = 1;
                    let mut sum: <$t as HasUnsignedVersion>::Unsigned = 0;
                    let mut overflow_counter = 0;
                    for i in 0..$t::BITS {
                        let mut shifted_num = b;
                        if check_bit_at(a, bit){
                            let mut to_shift = i;
                            let mut current_overflow_counter = 0;
                            loop {
                                let overflow;
                                if to_shift <= shifted_num.leading_zeros(){
                                    (sum, overflow) = sum.overflowing_add(shifted_num.shl(to_shift));
                                    overflow_counter += current_overflow_counter;
                                    if overflow {
                                        overflow_counter += 1;
                                    }
                                    break;
                                } else if shifted_num.leading_zeros() > 0{
                                    to_shift -= shifted_num.leading_zeros();
                                    shifted_num = shifted_num.shl(shifted_num.leading_zeros());
                                } else {
                                    shifted_num = shifted_num.shl(1);
                                    to_shift -= 1;
                                    current_overflow_counter = current_overflow_counter.shl(1);
                                    current_overflow_counter += 1;
                                }
                            }
                        }
                        bit = bit.shl(1);
                    }
                    (overflow_counter, sum)
    
                }
            }
        }
        
        paste!{
            #[doc = "Efficient binning for `" $t "` with bins of width 1"]
            pub type [<FastBinning $t:upper>] = FastSingleIntBinning<$t>;
        }

        impl paste!{[<FastBinning $t:upper>]}{
            /// # Create a new Binning
            /// * both borders are inclusive
            /// * each bin has width 1
            /// # Panics
            /// * if `start` is smaller than `end_inclusive`
            /// TODO Think about if this should actually panic or return None
            #[inline(always)]
            pub const fn new_inclusive(start: $t, end_inclusive: $t) -> Self{
                assert!(start <= end_inclusive);
                Self {start, end_inclusive }
            }

            /// Get left border, inclusive
            #[inline(always)]
            pub const fn left(&self) -> $t {
                self.start
            }

            /// Get right border, inclusive
            #[inline(always)]
            pub const fn right(&self) -> $t
            {
                self.end_inclusive
            }

            /// # Returns the range covered by the bins as a `RangeInclusive<T>`
            #[inline(always)]
            pub const fn range_inclusive(&self) -> RangeInclusive<$t>
            {
                self.start..=self.end_inclusive
            }

            paste!{
                #[doc = "# Iterator over all the bins\
                \nSince the bins have width 1, a bin can be defined by its corresponding value \
                which we can iterate over.\n\
                # Example\n\
                ```\n\
                use sampling::histogram::" [<FastBinning $t:upper>] ";\n\
                let binning = " [<FastBinning $t:upper>] "::new_inclusive(2,5);\n\
                let vec: Vec<_> = binning.single_valued_bin_iter().collect();\n\
                assert_eq!(&vec, &[2, 3, 4, 5]);\n\
                ```"]
                pub fn single_valued_bin_iter(&self) -> impl Iterator<Item=$t>
                {
                    self.range_inclusive()
                
                }
            }

            /// # The amount of bins -1
            /// * minus 1 because if the bins are going over the entire range of the type,
            /// then I cannot represent the number of bins as this type
            /// 
            /// # Example
            /// If we look at an u8 and the range from 0 to 255, then this is 256 bins, which 
            /// cannot be represented as u8. To combat this, I return bins - 1.
            /// This works, because we always have at least 1 bin
            pub fn bins_m1(&self) -> <$t as HasUnsignedVersion>::Unsigned{
                let left = to_u(self.start);
                let right = to_u(self.end_inclusive);

                right - left
            }
        }

 
        impl Binning<$t> for paste!{[<FastBinning $t:upper>]} {
            #[inline(always)]
            fn get_bin_len(&self) -> usize 
            {
<<<<<<< HEAD
                let _len = self.bins_m1();
                todo!()
            }

            fn get_bin_index<V: Borrow<$t>>(&self, _val: V) -> Option<usize>{
                todo!()
            }

            /// Does a value correspond to a valid bin?
            fn is_inside<V: Borrow<$t>>(&self, _val: V) -> bool{
                todo!()
            }

            /// Opposite of `is_inside`
            fn not_inside<V: Borrow<$t>>(&self, _val: V) -> bool{
                todo!()
=======
                (self.bins_m1() as usize).saturating_add(1)
            }

            /// # Get the respective bin index
            /// * Note: Obviously this breaks when the bin index cannot be represented as 
            /// `usize`
            #[inline(always)]
            fn get_bin_index<V: Borrow<$t>>(&self, val: V) -> Option<usize>{
                let val = *val.borrow();
                if self.is_inside(val)
                {
                    Some((to_u(val) - to_u(self.start)) as usize)
                } else{
                    None
                }
            }

            /// Does a value correspond to a valid bin?
            #[inline(always)]
            fn is_inside<V: Borrow<$t>>(&self, val: V) -> bool{
                (self.start..=self.end_inclusive).contains(val.borrow())
            }

            /// # Opposite of `is_inside`
            /// * I could also have called this `is_outside`, but I didn't
            #[inline(always)]
            fn not_inside<V: Borrow<$t>>(&self, val: V) -> bool{
                !self.is_inside(val)
>>>>>>> a77eb41f
            }

            /// get the left most border (inclusive)
            #[inline(always)]
            fn first_border(&self) -> $t{
                self.start
            }

            #[inline(always)]
            fn last_border(&self) -> $t{
                self.end_inclusive
            }

            #[inline(always)]
            fn last_border_is_inclusive(&self) -> bool
            {
                true
            }

            /// # calculates some sort of absolute distance to the nearest valid bin
<<<<<<< HEAD
            /// * any invalid numbers (like NAN or INFINITY) should have the highest distance possible
            /// * if a value corresponds to a valid bin, the distance should be zero
            fn distance<V: Borrow<$t>>(&self, _val: V) -> f64{
                todo!{}
=======
            /// * if a value corresponds to a valid bin, the distance is zero
            #[inline(always)]
            fn distance<V: Borrow<$t>>(&self, v: V) -> f64{
                let val = v.borrow();
                if self.is_inside(val){
                    0.0
                } else {
                    let dist = if *val < self.start {
                        to_u(self.start) - to_u(*val)
                    } else {
                        // TODO Unit tests have to check if this is correct,
                        // before it was  val.saturating_sub(self.end_inclusive)
                        // but I think this here is better
                        to_u(*val) - to_u(self.end_inclusive)
                    };
                    dist as f64
                }
>>>>>>> a77eb41f
            }

            /// # Iterates over all bins
            /// * Note: This implementation use more efficient representations of the bins underneath,
            /// but are capable of returning the bins in this representation on request
            /// * Note also that this `Binning`  implements another method for the bin borders, i.e., `single_valued_bin_iter`.
            /// Consider using that instead, as it is more efficient
            fn bin_iter(&self) -> Box<dyn Iterator<Item=Bin<$t>>>{
                Box::new(
                    self.range_inclusive()
                        .map(|val| Bin::SingleValued(val))
                    )
            }
        }

        impl HistogramPartition for paste!{[<FastBinning $t:upper>]}
        {
           
            /// # partition the interval
            /// * returns Vector of `n` Binnings that  
            /// ## parameter
            /// * `n` number of resulting intervals
            /// * `overlap` How much overlap should there be?
            /// ## What is it for?
            /// * This is intended to create multiple overlapping intervals, e.g.,
            /// for a Wang-Landau simulation
            fn overlapping_partition(&self, n: usize, overlap: usize) -> Result<Vec<Self>, HistErrors>
            {
                let mut result = Vec::with_capacity(n);
                // TODO maybe change n: usize to n: Unsigned?
                let size = self.bins_m1();
                let n_native = n as <$t as HasUnsignedVersion>::Unsigned;
                let denominator = (n + overlap) as <$t as HasUnsignedVersion>::Unsigned;
                let overlap_native = overlap as <$t as HasUnsignedVersion>::Unsigned;
                for c in 0..n_native {
                    println!("1");
                    let left_distance = match paste::item! { [< checked_mul_div_ $t >] }(c, size, denominator)
                    {
                        Some(mul_res) => mul_res ,
                        None => { return Err(HistErrors::Overflow)}
                    };
                        println!("2");
                    let left = to_u(self.start) + left_distance;
                    println!("3");
                    
                    let right_sum = c.saturating_add(overlap_native)
                        .checked_add(1)
                        .ok_or(HistErrors::Overflow)?;

                    let right_distance = match  paste::item! { [< checked_mul_div_ $t >] }(right_sum, size, denominator)
                    {
                        Some(mul_res) => mul_res ,
                        None => { return Err(HistErrors::Overflow)}
                    };
                    let right = to_u(self.start) + right_distance;

                    let left = from_u(left);
                    let right = from_u(right);
                    println!("left {left} right {right}");
                    println!("goal: {} {}", self.start, self.end_inclusive);
                
                    result.push(Self::new_inclusive(left, right));
                }
                assert_eq!(self.start, result[0].start, "eq1");
                assert_eq!(self.end_inclusive, result.last().unwrap().end_inclusive, "eq2");
                for (entry_old, entry_new) in result.iter().zip(result.iter().skip(1))
                {
                    assert!(entry_old.start < entry_old.end_inclusive);
                    println!("entry_old.start {} <= {} entry_new.start", entry_old.end_inclusive, entry_new.start);
                    assert!(entry_old.start < entry_new.start);
                    println!("entry_old.end_inclusive {} <= {} entry_new.end_inclusive", entry_old.end_inclusive, entry_new.end_inclusive);
                    assert!(entry_old.end_inclusive < entry_new.end_inclusive);
                    assert!(entry_new.start < entry_new.end_inclusive);
                }
                Ok(result)
            }
        }
    };
    (
        $($t:ty),* $(,)?
    ) => {
        $(
            impl_binning!($t);
        )*
    }
}
impl_binning!(
    u8, 
    i8,
    u16,
    i16,
    u32,
    i32,
    u64,
    i64,
    u128,
    i128,
    usize,
    isize
);



#[cfg(test)]
mod tests{
    use std::fmt::{Display, Debug};

    use crate::GenericHist;
    use rand_pcg::Pcg64Mcg;
    use rand::SeedableRng;
    use rand::distributions::Uniform;
    use rand::prelude::*;
    use super::*;
    use crate::histogram::*;
    use num_traits::{PrimInt, AsPrimitive};

    fn hist_test_generic_all_inside<T>(left: T, right: T)
    where FastSingleIntBinning::<T>: Binning::<T>,
        GenericHist::<FastSingleIntBinning::<T>, T>: Histogram,
        T: PrimInt,
        std::ops::RangeInclusive<T>: Iterator<Item=T>,
    {
        let binning = FastSingleIntBinning::<T>{start: left, end_inclusive: right};
        let mut hist = 
            GenericHist::<FastSingleIntBinning::<T>, T>::new(binning);
         
        for (id, i) in (left..=right).enumerate() {
            assert!(hist.is_inside(i));
            assert_eq!(hist.is_inside(i), !hist.not_inside(i));
            assert!(hist.get_bin_index(i).unwrap() == id);
            assert_eq!(hist.distance(i), 0.0);
            hist.count_val(i).unwrap();
        }
        assert_eq!(hist.bin_enum_iter().count(), hist.bin_count());   
    }

    fn check_widening(a: u8, b: u8) 
    {
        let actual = (a as usize * b as usize) / 256;
        let rest = (a as usize * b as usize) % 256;
        let (m_a, m_r) = overflow_counting_mul_u8(a, b);
        println!("actual overflow {actual} my {m_a}");
        println!("actual rest {rest} mine {m_r}");
        assert_eq!(actual as u8, m_a);
        assert_eq!(rest as u8, m_r);
    }

    fn check_widening_u32(a: u32, b: u32) 
    {
        let actual = (a as u128 * b as u128) / (u32::MAX as u128 + 1);
        let rest = (a as u128 * b as u128) % (u32::MAX as u128 + 1);
        let (m_a, m_r) = overflow_counting_mul_u32(a, b);
        println!("actual overflow {actual} my {m_a}");
        println!("actual rest {rest} mine {m_r}");
        assert_eq!(actual as u32, m_a);
        assert_eq!(rest as u32, m_r);
    }

    #[test]
    fn widening_testing()
    {
        check_widening(1, 255);
        check_widening(3, 128);
        check_widening(2, 255);
        check_widening(255, 255);
        check_widening_u32(3, u32::MAX);
        check_widening(128, 3);
        check_widening_u32(u32::MAX/2+1, 3);
    }

    #[test]
    fn hist_inside()
    {
        hist_test_generic_all_inside(20usize, 31usize);
        hist_test_generic_all_inside(-23isize, 31isize);
        hist_test_generic_all_inside(-23i16, 31);
        hist_test_generic_all_inside(1u8, 3u8);
        hist_test_generic_all_inside(123u128, 300u128);
        hist_test_generic_all_inside(-123i128, 300i128);
        hist_test_generic_all_inside(u8::MIN, u8::MAX);
        hist_test_generic_all_inside(i8::MIN, i8::MAX);
        hist_test_generic_all_inside(-100i8, 100i8);
    }

    fn hist_test_generic_all_outside_extensive<T>(left: T, right: T)
    where FastSingleIntBinning::<T>: Binning::<T>,
        GenericHist::<FastSingleIntBinning::<T>, T>: Histogram,
        T: PrimInt,
        std::ops::Range<T>: Iterator<Item=T>,
        std::ops::RangeInclusive<T>: Iterator<Item=T>,
    {
        let binning = FastSingleIntBinning::<T>{start: left, end_inclusive: right};
        let hist = 
            GenericHist::<FastSingleIntBinning::<T>, T>::new(binning);
         
        for i in T::min_value()..left {
            assert!(hist.not_inside(i));
            assert_eq!(hist.is_inside(i), !hist.not_inside(i));
            assert!(matches!(hist.get_bin_index(i), Err(HistErrors::OutsideHist)));
            assert!(hist.distance(i) > 0.0);
        }
        for i in right+T::one()..=T::max_value() {
            assert!(hist.not_inside(i));
            assert_eq!(hist.is_inside(i), !hist.not_inside(i));
            assert!(matches!(hist.get_bin_index(i), Err(HistErrors::OutsideHist)));
            assert!(hist.distance(i) > 0.0);
        }
        assert_eq!(hist.bin_enum_iter().count(), hist.bin_count()); 
    }

    fn binning_all_outside_extensive<T>(left: T, right: T)
    where FastSingleIntBinning::<T>: Binning::<T>,
        T: PrimInt + Display,
        std::ops::Range<T>: Iterator<Item=T>,
        std::ops::RangeInclusive<T>: Iterator<Item=T> + Debug,
        std::ops::RangeFrom<T>: Iterator<Item=T>,
    {
        let binning = FastSingleIntBinning::<T>{start: left, end_inclusive: right};
         
        let mut last_dist = None; 
        for i in T::min_value()..left {
            assert!(binning.not_inside(i));
            assert_eq!(binning.is_inside(i), !binning.not_inside(i));
            assert!(binning.get_bin_index(i).is_none());
            let dist = binning.distance(i);
            assert!(dist > 0.0);
            match last_dist{
                None => last_dist = Some(dist),
                Some(d) => {
                    assert!(d > dist);
                    assert_eq!(d - 1.0, dist);
                    last_dist = Some(dist);
                }
            }
        }
        if let Some(d) = last_dist
        {
            assert_eq!(d, 1.0);
        }
        
        last_dist = None;
        for (i, dist_counter) in (right+T::one()..=T::max_value()).zip(1_u64..) {
            assert!(binning.not_inside(i));
            assert_eq!(binning.is_inside(i), !binning.not_inside(i));
            assert!(binning.get_bin_index(i).is_none());
            let dist = binning.distance(i);
            assert!(dist > 0.0);
            println!("{i}, {:?}", right+T::one()..=T::max_value());
            assert_eq!(dist, dist_counter.as_());
            match last_dist{
                None => last_dist = Some(dist),
                Some(d) => {
                    assert!(d < dist);
                    last_dist = Some(dist);
                }
            }
        }

        let binning = FastSingleIntBinning::<T>{start: left, end_inclusive: left};
        assert_eq!(binning.get_bin_len(), 1);
        assert_eq!(binning.get_bin_index(left), Some(0));
    
    }

    #[test]
    fn hist_outside()
    {
        hist_test_generic_all_outside_extensive(10u8, 20_u8);
        hist_test_generic_all_outside_extensive(-100, 100_i8);
        hist_test_generic_all_outside_extensive(-100, 100_i16);
        hist_test_generic_all_outside_extensive(123, 299u16);
    }

    #[test]
    fn binning_outside()
    {
        println!("0");
        binning_all_outside_extensive(0u8, 0_u8);
        println!("2");
        binning_all_outside_extensive(10u8, 20_u8);
        binning_all_outside_extensive(-100, 100_i8);
        binning_all_outside_extensive(-100, 100_i16);
        binning_all_outside_extensive(123, 299u16);
        binning_all_outside_extensive(1, usize::MAX -100);
    }

    macro_rules! mul_t {
        (
            $t:ty, $o:ty
        ) => {
            
            paste::item!{ fn [< mul_tests_ $t >]()
                {
                    let mut rng = Pcg64Mcg::seed_from_u64(314668);
                    let uni_one = Uniform::new_inclusive(1, $t::max_value());
                    for _ in 0..100 {
                        let a = uni_one.sample(&mut rng);
                        let b = uni_one.sample(&mut rng);
                        let c = uni_one.sample(&mut rng);
                        let result: $o = a as $o * b as $o / c as $o;
                        let max = $t::max_value().into();
                        let mul = paste::item! { [< checked_mul_div_ $t >]}(a,b,c);
                        if result <= max {
                            println!("{a} {b} {c}");
                            println!("{mul:?} {result}");
                            assert!(mul.is_some());
                        } else {
                            assert!(mul.is_none());
                        }
                    }
                }
            }
        }
    }

    #[test]
    fn mul_testing()
    {
        mul_t!(u8, u16);
        mul_tests_u8();
        
    }  
    
    
      
    #[test]
    fn partion_test()
    {
        let h = FastBinningU8::new_inclusive(0, u8::MAX);
        let h_part = h.overlapping_partition(2, 0).unwrap();
        assert_eq!(h.first_border(), h_part[0].first_border());
        assert_eq!(h.last_border(), h_part.last().unwrap().last_border());


        let h = FastBinningI8::new_inclusive(i8::MIN, i8::MAX);
        let h_part = h.overlapping_partition(2, 0).unwrap();
        assert_eq!(h.first_border(), h_part[0].first_border());
        assert_eq!(h.last_border(), h_part.last().unwrap().last_border());

        let h = FastBinningI16::new_inclusive(i16::MIN, i16::MAX);
        let h_part = h.overlapping_partition(2, 2).unwrap();
        assert_eq!(h.first_border(), h_part[0].first_border());
        assert_eq!(h.last_border(), h_part.last().unwrap().last_border());


        let _ = h.overlapping_partition(2000, 0).unwrap();
    }

    #[test]
    fn overlapping_partition_test2()
    {
        let mut rng = Pcg64Mcg::seed_from_u64(2314668);
        let uni = Uniform::new_inclusive(-100, 100);
        for overlap in 0..=3 {
            for i in 0..100 {
                let (left, right) = loop {
                    let mut num_1 = uni.sample(&mut rng);
                    let mut num_2 = uni.sample(&mut rng);

                    if num_1 != num_2 {
                        if num_2 < num_1 {
                            std::mem::swap(&mut num_1, &mut num_2);
                        }
                        if (num_2 as isize - num_1 as isize) < (overlap as isize + 1) {
                            continue;
                        }
                        break (num_1, num_2)
                    }
                };
                println!("iteration {i}");
                let hist_fast = FastBinningI8::new_inclusive(left, right);
                let overlapping = hist_fast.overlapping_partition(3, overlap).unwrap();

                assert_eq!(
                    overlapping.last().unwrap().last_border(),
                    hist_fast.last_border()
                );

                assert_eq!(
                    overlapping.first().unwrap().first_border(),
                    hist_fast.first_border()
                );
            }
        }
    }
/*Below tests test a functionality that is not yet implemented
    #[test]
    fn hist_combine()
    {
        let left = HistI8Fast::new_inclusive(-5,0).unwrap();
        let right = HistI8Fast::new_inclusive(-1, 2).unwrap();

        let en = HistI8Fast::encapsulating_hist(&[&left, &right]).unwrap();

        assert_eq!(en.left, left.left);
        assert_eq!(en.right, right.right);
        assert_eq!(en.bin_count(), 8);

        let align = left.align(right).unwrap();

        assert_eq!(align, 4);

        let left = HistI8Fast::new_inclusive(i8::MIN, 0).unwrap();
        let right = HistI8Fast::new_inclusive(0, i8::MAX).unwrap();

        let en = HistI8Fast::encapsulating_hist(&[&left, &right]).unwrap();

        assert_eq!(en.bin_count(), 256);

        let align = left.align(right).unwrap();

        assert_eq!(128, align);

        let left = HistI8Fast::new_inclusive(i8::MIN, i8::MAX).unwrap();
        let small = HistI8Fast::new_inclusive(127, 127).unwrap();

        let align = left.align(&small).unwrap();

        assert_eq!(255, align);

        let en = HistI8Fast::encapsulating_hist(&[&left]).unwrap();
        assert_eq!(en.bin_count(), 256);
        let slice = [&left];
        let en = HistI8Fast::encapsulating_hist(&slice[1..]);
        assert_eq!(en.err(), Some(HistErrors::EmptySlice));
        let en = HistI8Fast::encapsulating_hist(&[small, left]).unwrap();

        assert_eq!(en.bin_count(), 256);
    }

    #[test]
    fn hist_try_add()
    {
        let mut first = HistU8Fast::new_inclusive(0, 23)
            .unwrap();
        let mut second = HistU8Fast::new_inclusive(0, 23)
            .unwrap();
        
        for i in 0..=23{
            first.increment(i)
                .unwrap();
        }
        for i in 0..=11{
            second.increment(i)
                .unwrap();
        }

        first.try_add(&second)
            .unwrap();

        let hist = first.hist();

        #[allow(clippy::needless_range_loop)]
        for i in 0..=11{
            assert_eq!(hist[i], 2);
        }
        #[allow(clippy::needless_range_loop)]
        for i in 12..=23{
            assert_eq!(hist[i], 1);
        }

        let third = HistU8Fast::new(0,23)
            .unwrap();
            
        first.try_add(&third)
            .expect_err("Needs to be Err because ranges do not match");
    }
*/
}<|MERGE_RESOLUTION|>--- conflicted
+++ resolved
@@ -216,24 +216,6 @@
             #[inline(always)]
             fn get_bin_len(&self) -> usize 
             {
-<<<<<<< HEAD
-                let _len = self.bins_m1();
-                todo!()
-            }
-
-            fn get_bin_index<V: Borrow<$t>>(&self, _val: V) -> Option<usize>{
-                todo!()
-            }
-
-            /// Does a value correspond to a valid bin?
-            fn is_inside<V: Borrow<$t>>(&self, _val: V) -> bool{
-                todo!()
-            }
-
-            /// Opposite of `is_inside`
-            fn not_inside<V: Borrow<$t>>(&self, _val: V) -> bool{
-                todo!()
-=======
                 (self.bins_m1() as usize).saturating_add(1)
             }
 
@@ -262,7 +244,6 @@
             #[inline(always)]
             fn not_inside<V: Borrow<$t>>(&self, val: V) -> bool{
                 !self.is_inside(val)
->>>>>>> a77eb41f
             }
 
             /// get the left most border (inclusive)
@@ -283,12 +264,6 @@
             }
 
             /// # calculates some sort of absolute distance to the nearest valid bin
-<<<<<<< HEAD
-            /// * any invalid numbers (like NAN or INFINITY) should have the highest distance possible
-            /// * if a value corresponds to a valid bin, the distance should be zero
-            fn distance<V: Borrow<$t>>(&self, _val: V) -> f64{
-                todo!{}
-=======
             /// * if a value corresponds to a valid bin, the distance is zero
             #[inline(always)]
             fn distance<V: Borrow<$t>>(&self, v: V) -> f64{
@@ -306,7 +281,6 @@
                     };
                     dist as f64
                 }
->>>>>>> a77eb41f
             }
 
             /// # Iterates over all bins
